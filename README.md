--- conflicted
+++ resolved
@@ -64,38 +64,21 @@
 AgentScope provides a list of `ModelWrapper` to support both local model
 services and third-party model APIs.
 
-<<<<<<< HEAD
-| API                    | Task                    | Model Wrapper                                                |
-| ---------------------- |-------------------------| ------------------------------------------------------------ |
-| OpenAI API             | Chat                    | [`OpenAIChatWrapper`](https://github.com/modelscope/agentscope/blob/main/src/agentscope/models/openai_model.py) |
-|                        | Embedding               | [`OpenAIEmbeddingWrapper`](https://github.com/modelscope/agentscope/blob/main/src/agentscope/models/openai_model.py) |
-|                        | DALL·E                  | [`OpenAIDALLEWrapper`](https://github.com/modelscope/agentscope/blob/main/src/agentscope/models/openai_model.py) |
-| DashScope API          | Chat                    | [`DashScopeChatWrapper`](https://github.com/modelscope/agentscope/blob/main/src/agentscope/models/dashscope_model.py) |
-|                        | Image Synthesis         | [`DashScopeImageSynthesisWrapper`](https://github.com/modelscope/agentscope/blob/main/src/agentscope/models/dashscope_model.py) |
-|                        | Text Embedding          | [`DashScopeTextEmbeddingWrapper`](https://github.com/modelscope/agentscope/blob/main/src/agentscope/models/dashscope_model.py) |
-|                        | Multimodal Conversation | [`DashScopeMultiModalWrapper`](https://github.com/modelscope/agentscope/blob/main/src/agentscope/models/dashscope_model.py) |
-| Gemini API             | Chat                    | [`GeminiChatWrapper`](https://github.com/modelscope/agentscope/blob/main/src/agentscope/models/gemini_model.py) |
-|                        | Embedding               | [`GeminiEmbeddingWrapper`](https://github.com/modelscope/agentscope/blob/main/src/agentscope/models/gemini_model.py) |
-| ollama                 | Chat                    | [`OllamaChatWrapper`](https://github.com/modelscope/agentscope/blob/main/src/agentscope/models/ollama_model.py) |
-|                        | Embedding               | [`OllamaEmbedding`](https://github.com/modelscope/agentscope/blob/main/src/agentscope/models/ollama_model.py) |
-|                        | Generation              | [`OllamaGenerationWrapper`](https://github.com/modelscope/agentscope/blob/main/src/agentscope/models/ollama_model.py) |
-| Post Request based API | -                       | [`PostAPIModelWrapper`](https://github.com/modelscope/agentscope/blob/main/src/agentscope/models/post_model.py) |
-=======
-| API                    | Task            | Model Wrapper                                                                                                                   | Example Configuration                                                                       |
-|------------------------|-----------------|---------------------------------------------------------------------------------------------------------------------------------|---------------------------------------------------------------------------------------------|
-| OpenAI API             | Chat            | [`OpenAIChatWrapper`](https://github.com/modelscope/agentscope/blob/main/src/agentscope/models/openai_model.py)                 | [link](https://modelscope.github.io/agentscope/en/tutorial/203-model.html#openai-api)       |
-|                        | Embedding       | [`OpenAIEmbeddingWrapper`](https://github.com/modelscope/agentscope/blob/main/src/agentscope/models/openai_model.py)            | [link](https://modelscope.github.io/agentscope/en/tutorial/203-model.html#openai-api)       |
-|                        | DALL·E          | [`OpenAIDALLEWrapper`](https://github.com/modelscope/agentscope/blob/main/src/agentscope/models/openai_model.py)                | [link](https://modelscope.github.io/agentscope/en/tutorial/203-model.html#openai-api)       |
-| DashScope API          | Chat            | [`DashScopeChatWrapper`](https://github.com/modelscope/agentscope/blob/main/src/agentscope/models/dashscope_model.py)           | [link](https://modelscope.github.io/agentscope/en/tutorial/203-model.html#dashscope-api)    |
-|                        | Image Synthesis | [`DashScopeImageSynthesisWrapper`](https://github.com/modelscope/agentscope/blob/main/src/agentscope/models/dashscope_model.py) | [link](https://modelscope.github.io/agentscope/en/tutorial/203-model.html#dashscope-api)    |
-|                        | Text Embedding  | [`DashScopeTextEmbeddingWrapper`](https://github.com/modelscope/agentscope/blob/main/src/agentscope/models/dashscope_model.py)  | [link](https://modelscope.github.io/agentscope/en/tutorial/203-model.html#dashscope-api)    |
-| Gemini API             | Chat            | [`GeminiChatWrapper`](https://github.com/modelscope/agentscope/blob/main/src/agentscope/models/gemini_model.py)                 | [link](https://modelscope.github.io/agentscope/en/tutorial/203-model.html#gemini-api)       |
-|                        | Embedding       | [`GeminiEmbeddingWrapper`](https://github.com/modelscope/agentscope/blob/main/src/agentscope/models/gemini_model.py)            | [link](https://modelscope.github.io/agentscope/en/tutorial/203-model.html#gemini-api)       |
-| ollama                 | Chat            | [`OllamaChatWrapper`](https://github.com/modelscope/agentscope/blob/main/src/agentscope/models/ollama_model.py)                 | [link](https://modelscope.github.io/agentscope/en/tutorial/203-model.html#ollama-api)       |
-|                        | Embedding       | [`OllamaEmbeddingWrapper`](https://github.com/modelscope/agentscope/blob/main/src/agentscope/models/ollama_model.py)            | [link](https://modelscope.github.io/agentscope/en/tutorial/203-model.html#ollama-api)       |
-|                        | Generation      | [`OllamaGenerationWrapper`](https://github.com/modelscope/agentscope/blob/main/src/agentscope/models/ollama_model.py)           | [link](https://modelscope.github.io/agentscope/en/tutorial/203-model.html#ollama-api)       |
-| Post Request based API | -               | [`PostAPIModelWrapper`](https://github.com/modelscope/agentscope/blob/main/src/agentscope/models/post_model.py)                 | [link](https://modelscope.github.io/agentscope/en/tutorial/203-model.html#post-request-api) |
->>>>>>> 02fcf492
+| API                    | Task            | Model Wrapper                                                |
+| ---------------------- | --------------- | ------------------------------------------------------------ |
+| OpenAI API             | Chat            | [`OpenAIChatWrapper`](https://github.com/modelscope/agentscope/blob/main/src/agentscope/models/openai_model.py) |
+|                        | Embedding       | [`OpenAIEmbeddingWrapper`](https://github.com/modelscope/agentscope/blob/main/src/agentscope/models/openai_model.py) |
+|                        | DALL·E          | [`OpenAIDALLEWrapper`](https://github.com/modelscope/agentscope/blob/main/src/agentscope/models/openai_model.py) |
+| DashScope API          | Chat            | [`DashScopeChatWrapper`](https://github.com/modelscope/agentscope/blob/main/src/agentscope/models/dashscope_model.py) |
+|                        | Image Synthesis | [`DashScopeImageSynthesisWrapper`](https://github.com/modelscope/agentscope/blob/main/src/agentscope/models/dashscope_model.py) |
+|                        | Text Embedding  | [`DashScopeTextEmbeddingWrapper`](https://github.com/modelscope/agentscope/blob/main/src/agentscope/models/dashscope_model.py) |
+|                        | Multimodal      | [`DashScopeMultiModalWrapper`](https://github.com/modelscope/agentscope/blob/main/src/agentscope/models/dashscope_model.py) |
+| Gemini API             | Chat            | [`GeminiChatWrapper`](https://github.com/modelscope/agentscope/blob/main/src/agentscope/models/gemini_model.py) |
+|                        | Embedding       | [`GeminiEmbeddingWrapper`](https://github.com/modelscope/agentscope/blob/main/src/agentscope/models/gemini_model.py) |
+| ollama                 | Chat            | [`OllamaChatWrapper`](https://github.com/modelscope/agentscope/blob/main/src/agentscope/models/ollama_model.py) |
+|                        | Embedding       | [`OllamaEmbeddingWrapper`](https://github.com/modelscope/agentscope/blob/main/src/agentscope/models/ollama_model.py) |
+|                        | Generation      | [`OllamaGenerationWrapper`](https://github.com/modelscope/agentscope/blob/main/src/agentscope/models/ollama_model.py) |
+| Post Request based API | -               | [`PostAPIModelWrapper`](https://github.com/modelscope/agentscope/blob/main/src/agentscope/models/post_model.py) |
 
 **Supported Local Model Deployment**
 
