--- conflicted
+++ resolved
@@ -207,11 +207,7 @@
 
 # Create a dialog agent and a user agent
 dialog_agent = DialogAgent(name="assistant",
-<<<<<<< HEAD
                            config_name_or_model="your_config_name")
-=======
-                           model_config_name="my_openai_config")
->>>>>>> 59c527c1
 user_agent = UserAgent()
 ```
 
