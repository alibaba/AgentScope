# -*- coding: utf-8 -*-
"""A general dialog agent."""
from typing import Optional

from ..message import Msg
from .agent import AgentBase
from ..prompt import PromptEngine
from ..prompt import PromptType


class DialogAgent(AgentBase):
    """A simple agent used to perform a dialogue. Your can set its role by
    `sys_prompt`."""

    def __init__(
        self,
        name: str,
<<<<<<< HEAD
        sys_prompt: Optional[str] = None,
        config_name_or_model: str = None,
=======
        sys_prompt: str,
        model_config_name: str,
>>>>>>> 59c527c1
        use_memory: bool = True,
        memory_config: Optional[dict] = None,
        prompt_type: Optional[PromptType] = PromptType.LIST,
    ) -> None:
        """Initialize the dialog agent.

        Arguments:
            name (`str`):
                The name of the agent.
            sys_prompt (`Optional[str]`):
                The system prompt of the agent, which can be passed by args
                or hard-coded in the agent.
<<<<<<< HEAD
            config_name_or_model (`str`, defaults to None):
=======
            model_config_name (`str`):
>>>>>>> 59c527c1
                The name of the model config, which is used to load model from
                configuration.
            use_memory (`bool`, defaults to `True`):
                Whether the agent has memory.
            memory_config (`Optional[dict]`):
                The config of memory.
            prompt_type (`Optional[PromptType]`, defaults to
            `PromptType.LIST`):
                The type of the prompt organization, chosen from
                `PromptType.LIST` or `PromptType.STRING`.
        """
        super().__init__(
            name=name,
            sys_prompt=sys_prompt,
            config_name_or_model=config_name_or_model,
            use_memory=use_memory,
            memory_config=memory_config,
        )

        # init prompt engine
        self.engine = PromptEngine(self.model, prompt_type=prompt_type)

    def reply(self, x: dict = None) -> dict:
        """Reply function of the agent. Processes the input data,
        generates a prompt using the current dialogue memory and system
        prompt, and invokes the language model to produce a response. The
        response is then formatted and added to the dialogue memory.

        Args:
            x (`dict`, defaults to `None`):
                A dictionary representing the user's input to the agent. This
                input is added to the dialogue memory if provided. Defaults to
                None.
        Returns:
            A dictionary representing the message generated by the agent in
            response to the user's input.
        """
        # record the input if needed
        if self.memory:
            self.memory.add(x)

        # prepare prompt
        prompt = self.engine.join(
            self.sys_prompt,
            self.memory and self.memory.get_memory(),
        )

        # call llm and generate response
        response = self.model(prompt).text
        msg = Msg(self.name, response)

        # Print/speak the message in this agent's voice
        self.speak(msg)

        # Record the message in memory
        if self.memory:
            self.memory.add(msg)

        return msg<|MERGE_RESOLUTION|>--- conflicted
+++ resolved
@@ -1,6 +1,6 @@
 # -*- coding: utf-8 -*-
 """A general dialog agent."""
-from typing import Optional
+from typing import Optional, Callable, Any, Union
 
 from ..message import Msg
 from .agent import AgentBase
@@ -15,13 +15,8 @@
     def __init__(
         self,
         name: str,
-<<<<<<< HEAD
-        sys_prompt: Optional[str] = None,
-        config_name_or_model: str = None,
-=======
         sys_prompt: str,
-        model_config_name: str,
->>>>>>> 59c527c1
+        config_name_or_model: Union[str, Callable[..., Any]],
         use_memory: bool = True,
         memory_config: Optional[dict] = None,
         prompt_type: Optional[PromptType] = PromptType.LIST,
@@ -34,11 +29,7 @@
             sys_prompt (`Optional[str]`):
                 The system prompt of the agent, which can be passed by args
                 or hard-coded in the agent.
-<<<<<<< HEAD
-            config_name_or_model (`str`, defaults to None):
-=======
-            model_config_name (`str`):
->>>>>>> 59c527c1
+            config_name_or_model (`Union[str, Callable[..., Any]]`):
                 The name of the model config, which is used to load model from
                 configuration.
             use_memory (`bool`, defaults to `True`):
