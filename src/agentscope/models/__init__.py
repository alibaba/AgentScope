--- conflicted
+++ resolved
@@ -22,16 +22,14 @@
     DashScopeImageSynthesisWrapper,
     DashScopeTextEmbeddingWrapper,
 )
-<<<<<<< HEAD
-from .gemini_model import (
-    GeminiChatWrapper,
-    GeminiEmbeddingWrapper,
-=======
 from .ollama_model import (
     OllamaChatWrapper,
     OllamaEmbeddingWrapper,
     OllamaGenerationWrapper,
->>>>>>> 197d5974
+)
+from .gemini_model import (
+    GeminiChatWrapper,
+    GeminiEmbeddingWrapper,
 )
 
 
@@ -50,14 +48,11 @@
     "DashScopeChatWrapper",
     "DashScopeImageSynthesisWrapper",
     "DashScopeTextEmbeddingWrapper",
-<<<<<<< HEAD
-    "GeminiChatWrapper",
-    "GeminiEmbeddingWrapper",
-=======
     "OllamaChatWrapper",
     "OllamaEmbeddingWrapper",
     "OllamaGenerationWrapper",
->>>>>>> 197d5974
+    "GeminiChatWrapper",
+    "GeminiEmbeddingWrapper",
 ]
 
 _MODEL_CONFIGS: dict[str, dict] = {}
@@ -117,10 +112,6 @@
 
     model_type = config.model_type
 
-<<<<<<< HEAD
-    # Remove unnecessary fields
-=======
->>>>>>> 197d5974
     kwargs = {k: v for k, v in config.items() if k != "model_type"}
 
     return _get_model_wrapper(model_type=model_type)(**kwargs)
