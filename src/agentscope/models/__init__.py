# -*- coding: utf-8 -*-
""" Import modules in models package."""
import json
from typing import Union, Type

from loguru import logger

from .config import ModelConfig
from .model import ModelWrapperBase, ModelResponse
from .post_model import (
    PostAPIModelWrapperBase,
    PostAPIChatWrapper,
)
from .openai_model import (
    OpenAIWrapper,
    OpenAIChatWrapper,
    OpenAIDALLEWrapper,
    OpenAIEmbeddingWrapper,
)
from .dashscope_model import (
    DashScopeChatWrapper,
    DashScopeImageSynthesisWrapper,
    DashScopeTextEmbeddingWrapper,
)
from .gemini_model import (
    GeminiChatWrapper,
    GeminiEmbeddingWrapper,
)


__all__ = [
    "ModelWrapperBase",
    "ModelResponse",
    "PostAPIModelWrapperBase",
    "PostAPIChatWrapper",
    "OpenAIWrapper",
    "OpenAIChatWrapper",
    "OpenAIDALLEWrapper",
    "OpenAIEmbeddingWrapper",
    "load_model_by_config_name",
    "read_model_configs",
    "clear_model_configs",
<<<<<<< HEAD
    "TongyiWrapper",
    "TongyiChatWrapper",
    "GeminiChatWrapper",
    "GeminiEmbeddingWrapper",
=======
    "DashScopeChatWrapper",
    "DashScopeImageSynthesisWrapper",
    "DashScopeTextEmbeddingWrapper",
>>>>>>> c4934162
]

_MODEL_CONFIGS: dict[str, dict] = {}


def _get_model_wrapper(model_type: str) -> Type[ModelWrapperBase]:
    """Get the specific type of model wrapper

    Args:
        model_type (`str`): The model type name.

    Returns:
        `Type[ModelWrapperBase]`: The corresponding model wrapper class.
    """
    if model_type in ModelWrapperBase.type_registry:
        return ModelWrapperBase.type_registry[  # type: ignore [return-value]
            model_type
        ]
    elif model_type in ModelWrapperBase.registry:
        return ModelWrapperBase.registry[  # type: ignore [return-value]
            model_type
        ]
    elif model_type in ModelWrapperBase.deprecated_type_registry:
        cls = ModelWrapperBase.deprecated_type_registry[model_type]
        logger.warning(
            f"Model type [{model_type}] will be deprecated in future releases,"
            f" please use [{cls.model_type}] instead.",
        )
        return cls  # type: ignore [return-value]
    else:
        logger.warning(
            f"Unsupported model_type [{model_type}],"
            "use PostApiModelWrapper instead.",
        )
        return PostAPIModelWrapperBase


def load_model_by_config_name(config_name: str) -> ModelWrapperBase:
    """Load the model by config name."""
    if len(_MODEL_CONFIGS) == 0:
        raise ValueError(
            "No model configs loaded, please call "
            "`read_model_configs` first.",
        )

    # Find model config by name
    if config_name not in _MODEL_CONFIGS:
        raise ValueError(
            f"Cannot find [{config_name}] in loaded configurations.",
        )
    config = _MODEL_CONFIGS[config_name]

    if config is None:
        raise ValueError(
            f"Cannot find [{config_name}] in loaded configurations.",
        )

    model_type = config.model_type

    # Remove unnecessary fields
    kwargs = {k: v for k, v in config.items() if k != "model_type"}

    return _get_model_wrapper(model_type=model_type)(**kwargs)


def clear_model_configs() -> None:
    """Clear the loaded model configs."""
    _MODEL_CONFIGS.clear()


def read_model_configs(
    configs: Union[dict, str, list],
    clear_existing: bool = False,
) -> None:
    """read model configs from a path or a list of dicts.

    Args:
        configs (`Union[str, list, dict]`):
            The path of the model configs | a config dict | a list of model
            configs.
        clear_existing (`bool`, defaults to `False`):
            Whether to clear the loaded model configs before reading.

    Returns:
        `dict`:
            The model configs.
    """
    if clear_existing:
        clear_model_configs()

    if isinstance(configs, str):
        with open(configs, "r", encoding="utf-8") as f:
            cfgs = json.load(f)

    if isinstance(configs, dict):
        cfgs = [configs]

    if isinstance(configs, list):
        if not all(isinstance(_, dict) for _ in configs):
            raise ValueError(
                "The model config unit should be a dict.",
            )
        cfgs = configs

    format_configs = ModelConfig.format_configs(configs=cfgs)

    # check if name is unique
    for cfg in format_configs:
        if cfg.config_name in _MODEL_CONFIGS:
            logger.warning(
                f"config_name [{cfg.config_name}] already exists.",
            )
            continue
        _MODEL_CONFIGS[cfg.config_name] = cfg

    # print the loaded model configs
    logger.info(
        "Load configs for model wrapper: {}",
        ", ".join(_MODEL_CONFIGS.keys()),
    )<|MERGE_RESOLUTION|>--- conflicted
+++ resolved
@@ -40,16 +40,11 @@
     "load_model_by_config_name",
     "read_model_configs",
     "clear_model_configs",
-<<<<<<< HEAD
-    "TongyiWrapper",
-    "TongyiChatWrapper",
-    "GeminiChatWrapper",
-    "GeminiEmbeddingWrapper",
-=======
     "DashScopeChatWrapper",
     "DashScopeImageSynthesisWrapper",
     "DashScopeTextEmbeddingWrapper",
->>>>>>> c4934162
+    "GeminiChatWrapper",
+    "GeminiEmbeddingWrapper",
 ]
 
 _MODEL_CONFIGS: dict[str, dict] = {}
