--- conflicted
+++ resolved
@@ -14,33 +14,24 @@
     from grpc import ServicerContext
     from google.protobuf.empty_pb2 import Empty
     from expiringdict import ExpiringDict
-<<<<<<< HEAD
-    import agentscope.rpc.rpc_agent_pb2 as agent_pb2
-    from agentscope.rpc.rpc_agent_pb2_grpc import RpcAgentServicer
-=======
-    from ..rpc.rpc_agent_pb2 import RpcMsg  # pylint: disable=E0611
->>>>>>> 7598ab1f
 except ImportError as import_error:
     from agentscope.utils.tools import ImportErrorReporter
 
     dill = ImportErrorReporter(import_error, "distribute")
     psutil = ImportErrorReporter(import_error, "distribute")
     grpc = ImportErrorReporter(import_error, "distribute")
+    ServicerContext = ImportErrorReporter(import_error, "distribute")
     Empty = ImportErrorReporter(  # type: ignore[misc]
         import_error,
         "distribute",
     )
-<<<<<<< HEAD
-    ServicerContext = ImportErrorReporter(import_error, "distribute")
     ExpiringDict = ImportErrorReporter(import_error, "distribute")
     # agent_pb2 = ImportErrorReporter(import_error, "distribute")
-    RpcAgentServicer = ImportErrorReporter(import_error, "distribute")
-=======
->>>>>>> 7598ab1f
-
-from ..agents.agent import AgentBase
-from ..rpc.rpc_agent_pb2_grpc import RpcAgentServicer
-from ..message import (
+
+import agentscope.rpc.rpc_agent_pb2 as agent_pb2
+from agentscope.agents.agent import AgentBase
+from agentscope.rpc.rpc_agent_pb2_grpc import RpcAgentServicer
+from agentscope.message import (
     Msg,
     PlaceholderMessage,
     deserialize,
