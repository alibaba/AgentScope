# -*- coding: utf-8 -*-
"""Logging utilities."""
import os
import sys
from typing import Optional, Literal, Any

from loguru import logger

from .utils.tools import _guess_type_by_extension
from .message import Msg
from .serialize import serialize
from .studio._client import _studio_client
from .web.gradio.utils import (
    generate_image_from_name,
    send_msg,
    get_reset_msg,
    thread_local_data,
)

LOG_LEVEL = Literal[
    "TRACE",
    "DEBUG",
    "INFO",
    "SUCCESS",
    "WARNING",
    "ERROR",
    "CRITICAL",
]

LEVEL_SAVE_LOG = "SAVE_LOG"
LEVEL_SAVE_MSG = "SAVE_MSG"

_DEFAULT_LOG_FORMAT = (
    "<green>{time:YYYY-MM-DD HH:mm:ss.SSS}</green> | <level>{"
    "level: <8}</level> | <cyan>{name}</cyan>:<cyan>{"
    "function}</cyan>:<cyan>{line}</cyan> - <level>{"
    "message}</level>"
)

_PREFIX_DICT = {}


def log_stream_msg(msg: Msg, last: bool = True) -> None:
    """Print the message in different streams, including terminal, studio, and
    gradio if it is active.

    Args:
        msg (`Msg`):
            The message object to be printed.
        last (`bool`, defaults to `True`):
            True if this is the last message in the stream or a single message.
            Otherwise, False.
    """
    global _PREFIX_DICT

    # Print msg to terminal
    formatted_str = msg.formatted_str(colored=True)

    print_str = formatted_str[_PREFIX_DICT.get(msg.id, 0) :]

    if last:
        # Remove the prefix from the dictionary
        del _PREFIX_DICT[msg.id]

        print(print_str)
    else:
        # Update the prefix in the dictionary
        _PREFIX_DICT[msg.id] = len(formatted_str)

        print(print_str, end="")

    # Push msg to studio if it is active
    if _studio_client.active:
        _studio_client.push_message(msg)

    # Print to gradio if it is active
    if last and hasattr(thread_local_data, "uid"):
        log_gradio(msg, thread_local_data.uid)

    if last:
        # Save msg into chat file
        _save_msg(msg)


def _save_msg(msg: Msg) -> None:
    """Save the message into `logging.chat` and `logging.log` files.

    Args:
        msg (`Msg`):
            The message object to be saved.
    """
<<<<<<< HEAD
    logger.log(
        LEVEL_SAVE_LOG,
        msg.formatted_str(colored=False),
    )

    logger.log(
        LEVEL_SAVE_MSG,
        serialize(msg),
    )
=======
    # TODO: Unified into a manager rather than an indicated attribute here
    if hasattr(logger, "chat"):
        # Not initialize yet
        logger.log(
            LEVEL_SAVE_LOG,
            msg.formatted_str(colored=False),
        )

        logger.log(
            LEVEL_SAVE_MSG,
            json.dumps(msg, ensure_ascii=False, default=lambda _: None),
        )
>>>>>>> 9696bb56


def log_msg(msg: Msg, disable_gradio: bool = False) -> None:
    """Print the message and save it into files. Note the message should be a
    Msg object."""

    if not isinstance(msg, Msg):
        raise TypeError(f"Get type {type(msg)}, expect Msg object.")

    print(msg.formatted_str(colored=True))

    # Push msg to studio if it is active
    if _studio_client.active:
        _studio_client.push_message(msg)

    # Print to gradio if it is active
    if hasattr(thread_local_data, "uid") and not disable_gradio:
        log_gradio(msg, thread_local_data.uid)

    # Save msg into chat file
    _save_msg(msg)


def log_gradio(msg: Msg, uid: str, **kwargs: Any) -> None:
    """Send chat message to studio.

    Args:
        msg (`Msg`):
            The message to be logged.
        uid (`str`):
            The local value 'uid' of the thread.
    """
    if uid:
        get_reset_msg(uid=uid)
        avatar = kwargs.get("avatar", None) or generate_image_from_name(
            msg.name,
        )

        content = msg.content
        flushing = True
        if msg.url is not None:
            flushing = False
            if isinstance(msg.url, str):
                urls = [msg.url]
            else:
                urls = msg.url

            for url in urls:
                typ = _guess_type_by_extension(url)
                if typ == "image":
                    content += f"\n<img src='{url}'/>"
                elif typ == "audio":
                    content += f"\n<audio src='{url}' controls/></audio>"
                elif typ == "video":
                    content += f"\n<video src='{url}' controls/></video>"
                else:
                    content += f"\n<a href='{url}'>{url}</a>"

        send_msg(
            content,
            role=msg.name,
            uid=uid,
            flushing=flushing,
            avatar=avatar,
        )


def _level_format(record: dict) -> str:
    """Format the log record."""
    # Display the chat message
    if record["level"].name == LEVEL_SAVE_LOG:
        return "{message}\n"
    else:
        return _DEFAULT_LOG_FORMAT


def setup_logger(
    path_log: Optional[str] = None,
    level: LOG_LEVEL = "INFO",
) -> None:
    r"""Setup `loguru.logger` and redirect stderr to logging.

    Args:
        path_log (`str`, defaults to `""`):
            The directory of log files.
        level (`str`, defaults to `"INFO"`):
            The logging level, which is one of the following: `"TRACE"`,
            `"DEBUG"`, `"INFO"`, `"SUCCESS"`, `"WARNING"`, `"ERROR"`,
            `"CRITICAL"`.
    """
    # avoid reinit in subprocess
    if not hasattr(logger, "chat"):
        # add chat function for logger
        logger.level(LEVEL_SAVE_LOG, no=51)

        # save chat message into file
        logger.level(LEVEL_SAVE_MSG, no=53)
        logger.chat = log_msg

        # set logging level
        logger.remove()
        # standard output for all logging except chat
        logger.add(
            sys.stdout,
            filter=lambda record: record["level"].name
            not in [LEVEL_SAVE_LOG, LEVEL_SAVE_MSG],
            format=_DEFAULT_LOG_FORMAT,
            enqueue=True,
            level=level,
        )

    if path_log is not None:
        os.makedirs(path_log, exist_ok=True)
        path_log_file = os.path.join(path_log, "logging.log")
        path_chat_file = os.path.join(
            path_log,
            "logging.chat",
        )

        # save all logging except LEVEL_SAVE_MSG into logging.log
        logger.add(
            path_log_file,
            filter=lambda record: record["level"].name != LEVEL_SAVE_MSG,
            format=_level_format,
            enqueue=True,
            level=level,
        )

        # save chat message into logging.chat
        logger.add(
            path_chat_file,
            format="{message}",
            enqueue=True,
            level=LEVEL_SAVE_MSG,  # The highest level to filter out all
            # other logs
        )<|MERGE_RESOLUTION|>--- conflicted
+++ resolved
@@ -89,17 +89,6 @@
         msg (`Msg`):
             The message object to be saved.
     """
-<<<<<<< HEAD
-    logger.log(
-        LEVEL_SAVE_LOG,
-        msg.formatted_str(colored=False),
-    )
-
-    logger.log(
-        LEVEL_SAVE_MSG,
-        serialize(msg),
-    )
-=======
     # TODO: Unified into a manager rather than an indicated attribute here
     if hasattr(logger, "chat"):
         # Not initialize yet
@@ -110,9 +99,8 @@
 
         logger.log(
             LEVEL_SAVE_MSG,
-            json.dumps(msg, ensure_ascii=False, default=lambda _: None),
-        )
->>>>>>> 9696bb56
+            serialize(msg),
+        )
 
 
 def log_msg(msg: Msg, disable_gradio: bool = False) -> None:
