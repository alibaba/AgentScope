# -*- coding: utf-8 -*-
import base64
import os
<<<<<<< HEAD
import yaml
import time
=======
>>>>>>> 8bb0e724
import datetime
import threading
from collections import defaultdict
from typing import List
from multiprocessing import Event
import agentscope
from config_uitls import load_user_cfg, save_user_cfg, load_default_cfg, load_configs
from utils import (
    CheckpointArgs,
    enable_web_ui,
    send_player_msg,
    send_player_input,
    get_act_timestamp,
    send_chat_msg,
    get_chat_msg,
    SYS_MSG_PREFIX,
    SYS_TIMEOUT,
    ResetException,
<<<<<<< HEAD
    InactiveException,
    get_clue
=======
    get_clue_msg,
    get_story_msg
>>>>>>> 8bb0e724
)
from generate_image import generate_user_logo_file

import gradio as gr
import modelscope_gradio_components as mgr

MAX_NUM_DISPLAY_MSG = 20
TIMEOUT = 300

<<<<<<< HEAD
enable_web_ui()
role_clue_dict = {}

=======
>>>>>>> 8bb0e724

def init_uid_list():
    return []


def init_uid_dict():
    return {}


def check_uuid(uid):
    if not uid or uid == '':
        if os.getenv('MODELSCOPE_ENVIRONMENT') == 'studio':
            raise gr.Error('请登陆后使用! (Please login first)')
        else:
            uid = 'local_user'
    return uid


def get_role_by_name(name, uid):
    uid = check_uuid(uid)
    roles = load_default_cfg(uid)
    for role in roles:
        if role['name'] == name:
            return role
    return None 


glb_history_dict = defaultdict(init_uid_list)
glb_clue_dict = defaultdict(init_uid_dict)
glb_story_dict = defaultdict(init_uid_dict)

glb_signed_user = []
is_init = Event()


# 图片本地路径转换为 base64 格式
def covert_image_to_base64(image_path):
    # 获得文件后缀名
    ext = image_path.split(".")[-1]
    if ext not in ["gif", "jpeg", "png"]:
        ext = "jpeg"

    with open(image_path, "rb") as image_file:
        # Read the file
        encoded_string = base64.b64encode(image_file.read())

        # Convert bytes to string
        base64_data = encoded_string.decode("utf-8")

        # 生成base64编码的地址
        base64_url = f"data:image/{ext};base64,{base64_data}"
        return base64_url


def format_cover_html(config: dict, bot_avatar_path="assets/bg.png"):
    image_src = covert_image_to_base64(bot_avatar_path)
    return f"""
<div class="bot_cover">
    <div class="bot_avatar">
        <img src={image_src} />
    </div>
    <div class="bot_name">{config.get("name", "经营餐厅")}</div>
    <div class="bot_desp">{config.get("description", "快来经营你的餐厅吧")}</div>
    <div class="bot_intro_label">{config.get("introduction_label", "玩法介绍")}</div>
    <div class="bot_intro_ctx">
    {config.get("introduction_context", "玩法介绍")}</div>
</div>
"""


def export_chat_history(uid):
    uid = check_uuid(uid)
    timestamp = datetime.datetime.now().strftime("%Y-%m-%d_%H-%M-%S")
    export_filename = f"chat_history_{timestamp}.txt"

    with open(export_filename, "w", encoding="utf-8") as file:
        for role, message in glb_history_dict[uid]:
            file.write(f"{role}: {message}\n")

    return gr.update(value=export_filename, visible=True)


def get_chat(uid) -> List[List]:
    uid = check_uuid(uid)
    global glb_history_dict
    line = get_chat_msg(uid=uid)
    if line is not None:
        glb_history_dict[uid] += [line]

    dial_msg, sys_msg = [], []
    for line in glb_history_dict[uid]:
        _, msg = line
        if isinstance(msg, dict):
            if SYS_MSG_PREFIX not in msg.get("text", ""):
                dial_msg.append(line)
            else:
                sys_msg.append(line)
        else:
            # User chat, format: (msg, None)
            dial_msg.append(line)

    return dial_msg[-MAX_NUM_DISPLAY_MSG:], sys_msg[-MAX_NUM_DISPLAY_MSG:]


def get_story(uid):
    global glb_story_dict
    uid = check_uuid(uid)

    story_item = get_story_msg(uid)

    # Only initialize at the first time
    for c in role_names:  # glb vars, careful!
        if c not in glb_story_dict[uid]:
            glb_story_dict[uid][c] = []
        else:
            break

    if story_item:
        glb_story_dict[uid][story_item["name"]].append(story_item["story"])

    flex_container_html = """
    <div class='story-container'>
    <p></p>
"""

    for role_name_, stories in glb_story_dict[uid].items():
        if len(stories) == 0:
            # Locked story row
            flex_container_html += f"""
                        <div class='story-row locked'>
                            <p class='story-title'>{role_name_} 的故事</p>
                            <span class='lock-icon'>&#128274;</span>  <!-- Unicode lock icon -->
                        </div>
                    """
        else:
            # Unlocked story row
            for index, s in enumerate(stories):
                flex_container_html += f"""
                            <div class='story-row'>
                                <p class='story-title'>{role_name_} 的第{index + 1}段故事</p>
                                <div class='story-content'>{s}</div>
                            </div>
                        """

    flex_container_html += """
    </div>
    """

    return gr.HTML(flex_container_html)


def get_clue(uid):
    global glb_clue_dict

    uid = check_uuid(uid)
    clue_item = get_clue_msg(uid)

    # Only initialize at the first time
    for c in role_names:  # glb vars, careful!
        if c not in glb_clue_dict[uid]:
            glb_clue_dict[uid][c] = {
                'clue_list': [],
                'unexposed_num': 0,
            }
        else:
            break

    if clue_item:
        role_name_ = clue_item['name']
        if clue_item["clue"] is not None:
            glb_clue_dict[uid][role_name_]['clue_list'].append(clue_item['clue'])
        glb_clue_dict[uid][role_name_]['unexposed_num'] = clue_item['unexposed_num']

    flex_container_html_list = []
    for role_name_ in glb_clue_dict[uid].keys():
        flex_container_html = f"""
                <div style='margin-bottom: 40px;'>
                    <div style='display: flex; flex-wrap: wrap; justify-content: center; gap: 20px;'>
            """
        for clue in glb_clue_dict[uid][role_name_]["clue_list"]:
            flex_container_html += f"""
                       <div class='clue-card'>
                           <img src='{clue['image'] if 'image' in clue.keys() else "#"}' alt='Clue image' style='height: 150px; width: 100%; object-fit: cover; border-radius: 10px; margin-bottom: 10px;'>
                           <div style='flex-grow: 1; overflow-y: auto;'>
                               <h4 style='margin: 5px 0; text-align: center; word-wrap: break-word; font-size: 18px; font-weight: bold;'>{clue['name']}</h4>
                               <p style='margin: 5px 0; word-wrap: break-word; text-align: justify; font-size: 14px;'>{clue['content'] if 'content' in clue.keys() else clue['summary']}</p>
                           </div>
                       </div>
                   """
        if glb_clue_dict[uid][role_name_]['unexposed_num']:
            for _ in range(glb_clue_dict[uid][role_name_]['unexposed_num']):
                flex_container_html += f"""
                            <div class='clue-card clue-card-locked'>
                                <div style='flex-grow: 1; height: 150px; width: 100%; background-color: #bbb; border-radius: 10px; margin-bottom: 10px; display: flex; align-items: center; justify-content: center;'>
                                    <span style='color: #fff; font-weight: bold; font-size: 24px;'>?</span>
                                </div>
                                <h4 style='margin: 5px 0; text-align: center; word-wrap: break-word; font-size: 18px; font-weight: bold; color: #999;'>待发现</h4>
                            </div>
                        """
        flex_container_html += """
                                    </div>
                            """
        flex_container_html_list.append(flex_container_html)
    return [gr.HTML(x) for x in flex_container_html_list]


def check_act_timestamp(uid):
    uid = check_uuid(uid)
    print(f"{uid}: active in {(time.time() - get_act_timestamp(uid))} sec.")
    if (time.time() - get_act_timestamp(uid)) >= TIMEOUT:
        send_chat_msg(SYS_TIMEOUT, uid=uid)
        send_player_input("**Timeout**", uid=uid)


def fn_choice(data: gr.EventData, uid):
    uid = check_uuid(uid)
    send_player_input(data._data["value"], uid=uid)


if __name__ == "__main__":

    def init_game():
        if not is_init.is_set():
            TONGYI_CONFIG = {
                "type": "tongyi",
                "name": "tongyi_model",
                "model_name": "qwen-max-1201",
                "api_key": os.environ.get("TONGYI_API_KEY"),
            }
            HTTP_LLM_CONFIG = {
                "type": "post_api",
                "name": os.environ.get("HTTP_LLM_MODEL"),
                "headers": {
                    "Content-Type": "application/json",
                    "Authorization": f"Bearer {os.environ.get('HTTP_LLM_API_KEY')}"
                },
                "api_url": os.environ.get("HTTP_LLM_URL"),
                "messages_key": "messages",
                "json_args": {
                    "model": os.environ.get("HTTP_LLM_MODEL"),
                    "n": 1,
                    "temperature": 0.7,
                }

            }

            agentscope.init(model_configs=[TONGYI_CONFIG, HTTP_LLM_CONFIG],
                            logger_level="DEBUG")
            is_init.set()

    def check_for_new_session(uid):
        uid = check_uuid(uid)
        if uid not in glb_signed_user:
            glb_signed_user.append(uid)
            print("==========Signed User==========")
            print(f"Total number of users: {len(glb_signed_user)}")
            game_thread = threading.Thread(target=start_game, args=(uid,))
            game_thread.start()

    def start_game(uid):
        is_init.wait()
        uid = check_uuid(uid)
        GAME_CONFIG = load_configs("config/game_config.yaml")
        args = CheckpointArgs()
        args.game_config = GAME_CONFIG
        args.uid = uid
        from main import main

        while True:
            try:
                main(args)
            except ResetException:
                print(f"重置成功：{uid} ")
            except InactiveException:
                print(f"超时：{uid} ")
                break

    with gr.Blocks(css="assets/app.css") as demo:
        uuid = gr.Textbox(label='modelscope_uuid', visible=False)

        welcome = {
            'name': '饮食男女',
            'description': '这是一款模拟餐馆经营的文字冒险游戏, 快来开始吧😊',
            'introduction_label': "<br>玩法介绍",
            'introduction_context': "在一个热闹的小镇上<br>"
                                    "你经营着一家餐馆<br>"
                                    "最近小镇上出现了一些有意思的事儿<br>"
                                    "......<br>"
                                    "通过美味的食物以及真诚的内心去打动顾客<br>"
                                    "为他们排忧解难"
        }
        tabs = gr.Tabs(visible=True)
        with tabs:
            welcome_tab = gr.Tab('游戏界面', id=0)
            config_tab = gr.Tab('游戏配置', id=1)
            with welcome_tab:
                user_chat_bot_cover = gr.HTML(format_cover_html(welcome))
                with gr.Row():
                    with gr.Column():
                        new_button = gr.Button(value='🚀新的探险', )
                    with gr.Column():
                        resume_button = gr.Button(value='🔥续写情缘', )

        with config_tab:
            with gr.Row():
                role_selector = gr.Dropdown(label='选择角色查看或者编辑')
                create_role_button = gr.Button('🆕创建角色')
                del_role_button = gr.Button('🧹删除角色')
                save_role_button = gr.Button('🛄保存角色')
                restore_role_button = gr.Button('🔄恢复默认')
            with gr.Row():
                avatar_file = gr.Image(
                    label='头像',
                    sources=['upload'],
                    interactive=True,
                    type='filepath',
                    scale=1,
                    width=200,
                    height=200,
                )
                
                with gr.Column(scale=2):
                    avatar_desc = gr.Textbox(label='头像描述',
                                        placeholder='请用一句话描述角色头像，若不输入则使用人物背景描述生成',
                                        )   
                    gen_avatar_button = gr.Button(value='生成头像')
                with gr.Column(scale=2):
                    role_name = gr.Textbox(label='角色名称',
                                        placeholder='请输入角色名称',
                                        )
                    with gr.Row():
                        use_memory = gr.Checkbox(label='记忆功能',
                                                info='是否开启角色记忆功能')
                        model_name = gr.Textbox(label='模型设置')

            with gr.Accordion(label='角色特征', open=True):
                food_preference = gr.Textbox(label='食物偏好',
                                             placeholder='请输入喜欢的食物')
                background = gr.Textbox(label='背景介绍', placeholder='请输入角色背景')
                hidden_plot = gr.Dataframe(label='隐藏剧情设置',
                                           show_label=True,
                                           datatype=['str', 'str'],
                                           headers=['id', '剧情描述'],
                                           type='array',
                                           wrap=True,
                                           col_count=(2, 'fixed'),
                                           )
                plugin_background = gr.Dataframe(label='角色插件隐藏背景设置',
                                                 show_label=True,
                                                 datatype=['str'],
                                                 headers=['角色背景'],
                                                 type='array',
                                                 wrap=True,
                                                 col_count=(1, 'fixed'),
                                                 )
        game_tabs = gr.Tabs(visible=False)

        with game_tabs:
            main_tab = gr.Tab('主界面', id=0)
            clue_tab = gr.Tab('线索', id=1)
            story_tab = gr.Tab('故事', id=2)
            with main_tab:
                with gr.Row():
                    chatbot = mgr.Chatbot(
                        label="Dialog",
                        show_label=False,
                        height=500,
                        visible=False,
                        bubble_full_width=False,
                    )

                    chatsys = mgr.Chatbot(
                        label="系统栏",
                        show_label=True,
                        height=500,
                        visible=False,
                        bubble_full_width=False,
                        layout="panel",
                    )

            with gr.Row():
                with gr.Column():
                    user_chat_input = gr.Textbox(
                        label="user_chat_input",
                        placeholder="想说点什么",
                        show_label=False,
                        interactive=True,
                        visible=False,
                    )

            with gr.Column():
                send_button = gr.Button(
                    value="📣发送",
                    visible=False,
                )

            export = gr.Accordion("导出选项", open=False, visible=False)
            with export:
                with gr.Column():
                    export_button = gr.Button("导出完整游戏记录")
                    export_output = gr.File(
                        label="下载完整游戏记录",
                        visible=False,
                    )

        with clue_tab:
            guild_html = """
            <div style='text-align: center; margin-top: 20px; margin-bottom: 40px; padding: 20px; background: linear-gradient(to right, #f7f7f7, #ffffff); border-left: 5px solid #007bff; border-right: 5px solid #007bff;'>
                <p style='font-size: 18px; color: #333; max-width: 600px; margin: auto; line-height: 1.6; font-family: "Segoe UI", Tahoma, Geneva, Verdana, sans-serif;'>
                    <strong>探索提示：</strong><br>
                    这些是您在调查过程中已经搜集到的线索卡。随着您与各位角色互动的增加，您对他们的了解将会提升，从而有可能获得更多线索卡。请继续与角色进行对话，探索他们的背景故事，并通过观察和推理揭开隐藏的秘密。
                </p>
            </div>
            """
            gr.HTML(guild_html)
            role_tabs = gr.Tabs(visible=False)
            roles = load_user_cfg()
            role_names = [role['name'] for role in roles]

            role_tab_clue_dict = {}

            for role_name_t in role_names:
                role = gr.Tab(label=role_name_t)
                with role:
                    role_tab_clue_dict[role_name_t] = gr.HTML()

        with story_tab:
            story_html = """
            <div style='text-align: center; margin-top: 20px; margin-bottom: 40px; padding: 20px; background: linear-gradient(to right, #f7f7f7, #ffffff); border-left: 5px solid #6c757d; border-right: 5px solid #6c757d;'>
                <p style='font-size: 18px; color: #333; max-width: 600px; margin: auto; line-height: 1.6; font-family: "Segoe UI", Tahoma, Geneva, Verdana, sans-serif;'>
                    <strong>已解锁的故事：</strong><br>
                    这里展示了您达成剧情解锁条件后从各个角色的视角收集到的故事碎片。每个NPC都有自己独特的背景和视角，揭示了案件中不同的维度和秘密。随着您在游戏中的推进，您将解锁他们的个人记忆和见闻，这些都将成为拼凑整个故事的关键部分。请继续探索和对话，解锁更多的视角，深入了解这个复杂的故事。
                </p>
            </div>

            """
            gr.HTML(story_html)
            story_container = gr.HTML()

        def send_message(msg, uid):
            uid = check_uuid(uid)
            send_player_input(msg, uid=uid)
            send_player_msg(msg, "我", uid=uid)
            return ""

        return_welcome_button = gr.Button(
            value="↩️返回首页",
            visible=False,
        )

        def send_reset_message(uid):
            uid = check_uuid(uid)
            global glb_history_dict
            glb_history_dict[uid] = init_uid_list()
            send_player_input("**Reset**", uid=uid)
            return ""

        def game_ui():
            visible = True
            invisible = False
            return {
                tabs: gr.Tabs(visible=invisible),
                game_tabs: gr.Tabs(visible=visible),
                role_tabs: gr.Tabs(visible=visible),
                chatbot: mgr.Chatbot(visible=visible),
                chatsys: mgr.Chatbot(visible=visible),
                user_chat_input: gr.Text(visible=visible),
                send_button: gr.Button(visible=visible),
                new_button: gr.Button(visible=invisible),
                resume_button: gr.Button(visible=invisible),
                return_welcome_button: gr.Button(visible=visible),
                export: gr.Accordion(visible=visible),
                user_chat_bot_cover: gr.HTML(visible=invisible),
            }


        def welcome_ui():
            visible = True
            invisible = False
            return {
                tabs: gr.Tabs(visible=visible),
                game_tabs: gr.Tabs(visible=invisible),
                role_tabs: gr.Tabs(visible=invisible),
                chatbot: mgr.Chatbot(visible=invisible),
                chatsys: mgr.Chatbot(visible=invisible),
                user_chat_input: gr.Text(visible=invisible),
                send_button: gr.Button(visible=invisible),
                new_button: gr.Button(visible=visible),
                resume_button: gr.Button(visible=visible),
                return_welcome_button: gr.Button(visible=invisible),
                export: gr.Accordion(visible=invisible),
                user_chat_bot_cover: gr.HTML(visible=visible),
            }

        def configure_role(name, uid):
            uid = check_uuid(uid)
            roles = load_user_cfg(uid)
            role = None
            for r in roles:
                if r['name'] == name:
                    role = r

            character_setting = role['character_setting']

            hidden_plots = [
                [k, v] for k, v in character_setting['hidden_plot'].items()
            ]
            plugin_backgrounds = [
                [str] for str in character_setting['plugin_background']
            ]
            if role:
                return {
                    avatar_file: gr.Image(value=role['avatar'],
                                          interactive=True),
                    role_name: role['name'],
                    avatar_desc: role.get('avatar_desc', ''),
                    use_memory: gr.Checkbox(value=role['use_memory']),
                    model_name: role['model'],
                    food_preference: character_setting['food_preference'],
                    background: character_setting['background'],
                    hidden_plot: hidden_plots,
                    plugin_background: plugin_backgrounds,
                }
            else:
                return {
                    avatar_file: gr.Image(value=None, interactive=True),
                    role_name: '',
                    avatar_desc: '',
                    use_memory: gr.Checkbox(label='是否开启记忆功能'),
                    model_name: '',
                    food_preference: '',
                    background: '',
                    hidden_plot: None,
                    plugin_background: None
                }

        role_config_options = [
            avatar_file, role_name, avatar_desc, use_memory, model_name, food_preference,
            background, hidden_plot, plugin_background
        ]
        role_selector.change(configure_role,
                             inputs=[role_selector, uuid],
                             outputs=role_config_options)

        def on_config_tab_select(uid):
            uid = check_uuid(uid)
            roles = load_user_cfg(uid)
            role_names = [role['name'] for role in roles]
            if len(role_names) < 1:
                gr.Warning('配置中没有发现角色，可以点击恢复默认')
                return gr.Dropdown()
            return gr.Dropdown(value=role_names[0], choices=role_names)

        def create_role():
            return {
                avatar_file:
                gr.Image(value=None),
                role_name: '',
                avatar_desc: '',
                avatar_desc: '',
                use_memory: gr.Checkbox(label='是否开启记忆功能'),
                model_name: '',
                food_preference: '',
                background: '',
                hidden_plot: None,
                plugin_background: None
            }

        def delete_role(role_name, uid):
            uid = check_uuid(uid)
            roles = load_user_cfg(uid)
            del_role = None

            for role in roles:
                if role['name'] == role_name:
                    del_role = role
                    break

            if del_role in roles and len(roles) >= 2:
                roles.pop(roles.index(del_role))
            else:
                gr.Warning('最少需要保留一名角色。')
            save_user_cfg(roles, uid)
            role_names = [role['name'] for role in roles]
            return gr.Dropdown(value=role_names[0], choices=role_names)

        def save_role(avatar_file, role_name, avatar_desc, use_memory, model_name,
                      food_preference, background, hidden_plot,
                      plugin_background, uid):
            uid = check_uuid(uid)
            roles = load_user_cfg(uid)
            if role_name == '':
                gr.Warning('必须给一个新角色起一个名字')
                role_names = [role['name'] for role in roles]
                return gr.Dropdown(value=role_names[0], choices=role_names)

            new_role = dict()

            for role in roles:
                if role['name'] == role_name:
                    new_role = role
                    break
            if new_role in roles:
                roles.pop(roles.index(new_role))
            new_role = dict()
            new_role['avatar'] = avatar_file
            new_role['avatar_desc'] = avatar_desc
            new_role['name'] = role_name
            new_role['use_memory'] = use_memory
            new_role['model'] = model_name
            character_setting = new_role.get('character_setting', dict())
            character_setting['food_preference'] = food_preference
            character_setting['background'] = background
            character_setting['hidden_plot'] = {
                it[0]: it[1]
                for it in hidden_plot
            }
            character_setting['plugin_background'] = [
                it[0] for it in plugin_background
            ]
            new_role['character_setting'] = character_setting
            roles.append(new_role)
            save_user_cfg(roles, uid)
            role_names = [role['name'] for role in roles]
            return gr.Dropdown(value=role_name, choices=role_names)

        def restore_default_cfg(uid):
            uid = check_uuid(uid)
            roles = load_default_cfg(uid)
            role_names = [role['name'] for role in roles]
            return gr.Dropdown(value=role_names[0], choices=role_names)
        
        def generate_avatar_file(desc, r_name, uid):
            uid = check_uuid(uid)
            if desc == '':
                role = get_role_by_name(r_name, uid)
                if role:
                    desc = role['character_setting']['background']
            gen_avatar_file = generate_user_logo_file(desc, r_name, uid)
            return gr.Image(value=gen_avatar_file)

        gen_avatar_button.click(generate_avatar_file, inputs=[avatar_desc, role_name, uuid], outputs=avatar_file)

        restore_role_button.click(restore_default_cfg,
                                  inputs=[uuid],
                                  outputs=role_selector)
        del_role_button.click(delete_role,
                              inputs=[role_name, uuid],
                              outputs=[role_selector
                                       ])  #+ role_config_options )
        save_role_button.click(save_role,
                               inputs=role_config_options + [uuid],
                               outputs=role_selector)
        create_role_button.click(create_role, outputs=role_config_options)
        config_tab.select(on_config_tab_select,
                          inputs=[uuid],
                          outputs=role_selector)

        outputs = [
            tabs,
            game_tabs,
            role_tabs,
            chatbot,
            chatsys,
            user_chat_input,
            send_button,
            new_button,
            resume_button,
            return_welcome_button,
            export,
            user_chat_bot_cover,
        ]

        # submit message
        send_button.click(
            send_message,
            [user_chat_input, uuid],
            user_chat_input,
        )
        user_chat_input.submit(
            send_message,
            [user_chat_input, uuid],
            user_chat_input,
        )

        chatbot.custom(fn=fn_choice, inputs=[uuid])
        chatsys.custom(fn=fn_choice, inputs=[uuid])

        # change ui
        new_button.click(game_ui, outputs=outputs)
        resume_button.click(game_ui, outputs=outputs)
        return_welcome_button.click(welcome_ui, outputs=outputs)

        # start game
        new_button.click(send_reset_message, inputs=[uuid])
        resume_button.click(check_for_new_session, inputs=[uuid])

        # export
        export_button.click(export_chat_history, [uuid], export_output)

        # update chat history
        demo.load(init_game)
        demo.load(check_for_new_session, inputs=[uuid], every=0.1)

        demo.load(get_chat,
                  inputs=[uuid],
                  outputs=[chatbot, chatsys],
                  every=0.5)

        demo.load(get_clue,
                  inputs=[uuid],
                  outputs=[role_tab_clue_dict[i] for i in role_names],
                  every=0.5)
        demo.load(get_story,
                  inputs=[uuid],
                  outputs=[story_container],
                  every=0.5)

        demo.load(check_act_timestamp,
                  inputs=[uuid],
                  every=10)

    demo.queue()
    demo.launch()<|MERGE_RESOLUTION|>--- conflicted
+++ resolved
@@ -1,11 +1,7 @@
 # -*- coding: utf-8 -*-
 import base64
 import os
-<<<<<<< HEAD
-import yaml
 import time
-=======
->>>>>>> 8bb0e724
 import datetime
 import threading
 from collections import defaultdict
@@ -24,28 +20,20 @@
     SYS_MSG_PREFIX,
     SYS_TIMEOUT,
     ResetException,
-<<<<<<< HEAD
     InactiveException,
-    get_clue
-=======
     get_clue_msg,
     get_story_msg
->>>>>>> 8bb0e724
 )
 from generate_image import generate_user_logo_file
 
 import gradio as gr
 import modelscope_gradio_components as mgr
 
+enable_web_ui()
+
 MAX_NUM_DISPLAY_MSG = 20
 TIMEOUT = 300
 
-<<<<<<< HEAD
-enable_web_ui()
-role_clue_dict = {}
-
-=======
->>>>>>> 8bb0e724
 
 def init_uid_list():
     return []
