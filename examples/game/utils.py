--- conflicted
+++ resolved
@@ -379,7 +379,6 @@
                 line['name'] = pinyin_name
     return messages
 
-<<<<<<< HEAD
 
 def cycle_dots(text: str, num_dots: int = 3) -> str:
     # 计算当前句尾的点的个数
@@ -391,12 +390,12 @@
         next_dots = 1
     # 移除当前句尾的点，并添加下一个状态的点
     return text.rstrip('.') + '.' * next_dots
-=======
+
+
 def check_uuid(uid):
     if not uid or uid == '':
         if os.getenv('MODELSCOPE_ENVIRONMENT') == 'studio':
             raise gr.Error('请登陆后使用! (Please login first)')
         else:
             uid = 'local_user'
-    return uid
->>>>>>> 9df42c61
+    return uid